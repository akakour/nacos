--- conflicted
+++ resolved
@@ -125,15 +125,12 @@
         return totalPush;
     }
 
-<<<<<<< HEAD
     public void addClient(String namespaceId,
-=======
     public static void setTotalPush(int totalPush) {
         PushService.totalPush = totalPush;
     }
 
     public static void addClient(String namespaceId,
->>>>>>> 7abee38f
                                  String dom,
                                  String clusters,
                                  String agent,
