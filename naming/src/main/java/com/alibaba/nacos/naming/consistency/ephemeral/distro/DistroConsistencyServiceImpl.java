/*
 * Copyright 1999-2018 Alibaba Group Holding Ltd.
 *
 * Licensed under the Apache License, Version 2.0 (the "License");
 * you may not use this file except in compliance with the License.
 * You may obtain a copy of the License at
 *
 *      http://www.apache.org/licenses/LICENSE-2.0
 *
 * Unless required by applicable law or agreed to in writing, software
 * distributed under the License is distributed on an "AS IS" BASIS,
 * WITHOUT WARRANTIES OR CONDITIONS OF ANY KIND, either express or implied.
 * See the License for the specific language governing permissions and
 * limitations under the License.
 */
package com.alibaba.nacos.naming.consistency.ephemeral.distro;

import com.alibaba.nacos.api.common.Constants;
import com.alibaba.nacos.api.exception.NacosException;
import com.alibaba.nacos.core.utils.SystemUtils;
import com.alibaba.nacos.naming.cluster.ServerListManager;
import com.alibaba.nacos.naming.cluster.ServerStatus;
import com.alibaba.nacos.naming.cluster.servers.Server;
import com.alibaba.nacos.naming.cluster.transport.Serializer;
import com.alibaba.nacos.naming.consistency.ApplyAction;
import com.alibaba.nacos.naming.consistency.Datum;
import com.alibaba.nacos.naming.consistency.KeyBuilder;
import com.alibaba.nacos.naming.consistency.RecordListener;
import com.alibaba.nacos.naming.consistency.ephemeral.EphemeralConsistencyService;
import com.alibaba.nacos.naming.core.DistroMapper;
import com.alibaba.nacos.naming.core.Instances;
import com.alibaba.nacos.naming.core.Service;
import com.alibaba.nacos.naming.misc.*;
import com.alibaba.nacos.naming.pojo.Record;
import org.apache.commons.lang3.StringUtils;
import org.javatuples.Pair;
import org.springframework.beans.factory.annotation.Autowired;

import javax.annotation.PostConstruct;
import java.util.ArrayList;
import java.util.List;
import java.util.Map;
import java.util.concurrent.BlockingQueue;
import java.util.concurrent.ConcurrentHashMap;
import java.util.concurrent.CopyOnWriteArrayList;
import java.util.concurrent.LinkedBlockingQueue;

/**
 * A consistency protocol algorithm called <b>Distro</b>
 * <p>
 * Use a distro algorithm to divide data into many blocks. Each Nacos server node takes
 * responsibility for exactly one block of data. Each block of data is generated, removed
 * and synchronized by its responsible server. So every Nacos server only handles writings
 * for a subset of the total service data.
 * <p>
 * At mean time every Nacos server receives data sync of other Nacos server, so every Nacos
 * server will eventually have a complete set of data.
 *
 * @author nkorange
 * @since 1.0.0
 */
@org.springframework.stereotype.Service("distroConsistencyService")
public class DistroConsistencyServiceImpl implements EphemeralConsistencyService {

    @Autowired
    private DistroMapper distroMapper;

    @Autowired
    private DataStore dataStore;

    @Autowired
    private TaskDispatcher taskDispatcher;

    @Autowired
    private Serializer serializer;

    @Autowired
    private ServerListManager serverListManager;

    @Autowired
    private SwitchDomain switchDomain;

    @Autowired
    private GlobalConfig globalConfig;

    private boolean initialized = false;

    private volatile Notifier notifier = new Notifier();

    private LoadDataTask loadDataTask = new LoadDataTask();

    private LoadDataTask loadDataTask = new LoadDataTask();

    private Map<String, CopyOnWriteArrayList<RecordListener>> listeners = new ConcurrentHashMap<>();

    private Map<String, String> syncChecksumTasks = new ConcurrentHashMap<>(16);

    @PostConstruct
    public void init() {
        GlobalExecutor.submit(loadDataTask);
        GlobalExecutor.submitDistroNotifyTask(notifier);
    }

    private class LoadDataTask implements Runnable {

        @Override
        public void run() {
            try {
                load();
                if (!initialized) {
                    GlobalExecutor.submit(this, globalConfig.getLoadDataRetryDelayMillis());
                }
            } catch (Exception e) {
                Loggers.DISTRO.error("load data failed.", e);
            }
<<<<<<< HEAD
        });

        executor.submit(notifier);
        GlobalExecutor.submit(loadDataTask);
    }

    private class LoadDataTask implements Runnable {

        @Override
        public void run() {
            try {
                load();
                if (!initialized) {
                    GlobalExecutor.submit(this, globalConfig.getLoadDataRetryDelayMillis());
                }
            } catch (Exception e) {
                Loggers.DISTRO.error("load data failed.", e);
            }
=======
>>>>>>> 92fd445a
        }
    }

    public void load() throws Exception {
        if (SystemUtils.STANDALONE_MODE) {
            initialized = true;
            return;
        }
        // size = 1 means only myself in the list, we need at least one another server alive:
        while (serverListManager.getHealthyServers().size() <= 1) {
            Thread.sleep(1000L);
            Loggers.DISTRO.info("waiting server list init...");
        }

        for (Server server : serverListManager.getHealthyServers()) {
            if (NetUtils.localServer().equals(server.getKey())) {
                continue;
            }
            if (Loggers.DISTRO.isDebugEnabled()) {
                Loggers.DISTRO.debug("sync from " + server);
            }
            // try sync data from remote server:
            if (syncAllDataFromRemote(server)) {
                initialized = true;
                return;
            }
        }
    }

    @Override
    public void put(String key, Record value) throws NacosException {
        onPut(key, value);
        taskDispatcher.addTask(key);
    }

    @Override
    public void remove(String key) throws NacosException {
        onRemove(key);
        listeners.remove(key);
    }

    @Override
    public Datum get(String key) throws NacosException {
        return dataStore.get(key);
    }

    public void onPut(String key, Record value) {

        if (KeyBuilder.matchEphemeralInstanceListKey(key)) {
            Datum<Instances> datum = new Datum<>();
            datum.value = (Instances) value;
            datum.key = key;
            datum.timestamp.incrementAndGet();
            dataStore.put(key, datum);
        }

        if (!listeners.containsKey(key)) {
            return;
        }

        notifier.addTask(key, ApplyAction.CHANGE);
    }

    public void onRemove(String key) {

        dataStore.remove(key);

        if (!listeners.containsKey(key)) {
            return;
        }

        notifier.addTask(key, ApplyAction.DELETE);
    }

    public void onReceiveChecksums(Map<String, String> checksumMap, String server) {

        if (syncChecksumTasks.containsKey(server)) {
            // Already in process of this server:
            Loggers.DISTRO.warn("sync checksum task already in process with {}", server);
            return;
        }

        syncChecksumTasks.put(server, "1");

        try {

            List<String> toUpdateKeys = new ArrayList<>();
            List<String> toRemoveKeys = new ArrayList<>();
            for (Map.Entry<String, String> entry : checksumMap.entrySet()) {
                if (distroMapper.responsible(KeyBuilder.getServiceName(entry.getKey()))) {
                    // this key should not be sent from remote server:
                    Loggers.DISTRO.error("receive responsible key timestamp of " + entry.getKey() + " from " + server);
                    // abort the procedure:
                    return;
                }

                if (!dataStore.contains(entry.getKey()) ||
                    dataStore.get(entry.getKey()).value == null ||
                    !dataStore.get(entry.getKey()).value.getChecksum().equals(entry.getValue())) {
                    toUpdateKeys.add(entry.getKey());
                }
            }

            for (String key : dataStore.keys()) {

                if (!server.equals(distroMapper.mapSrv(KeyBuilder.getServiceName(key)))) {
                    continue;
                }

                if (!checksumMap.containsKey(key)) {
                    toRemoveKeys.add(key);
                }
            }

            if (Loggers.DISTRO.isDebugEnabled()) {
                Loggers.DISTRO.info("to remove keys: {}, to update keys: {}, source: {}", toRemoveKeys, toUpdateKeys, server);
            }

            for (String key : toRemoveKeys) {
                onRemove(key);
            }

            if (toUpdateKeys.isEmpty()) {
                return;
            }

            try {
                byte[] result = NamingProxy.getData(toUpdateKeys, server);
                processData(result);
            } catch (Exception e) {
                Loggers.DISTRO.error("get data from " + server + " failed!", e);
            }
        } finally {
            // Remove this 'in process' flag:
            syncChecksumTasks.remove(server);
        }

    }

    public boolean syncAllDataFromRemote(Server server) {

        try {
            byte[] data = NamingProxy.getAllData(server.getKey());
            processData(data);
            return true;
        } catch (Exception e) {
            Loggers.DISTRO.error("sync full data from " + server + " failed!", e);
            return false;
        }
    }

    public void processData(byte[] data) throws Exception {
        if (data.length > 0) {
            Map<String, Datum<Instances>> datumMap =
                serializer.deserializeMap(data, Instances.class);


            for (Map.Entry<String, Datum<Instances>> entry : datumMap.entrySet()) {
                dataStore.put(entry.getKey(), entry.getValue());

                if (!listeners.containsKey(entry.getKey())) {
                    // pretty sure the service not exist:
                    if (switchDomain.isDefaultInstanceEphemeral()) {
                        // create empty service
                        Loggers.DISTRO.info("creating service {}", entry.getKey());
                        Service service = new Service();
                        String serviceName = KeyBuilder.getServiceName(entry.getKey());
                        String namespaceId = KeyBuilder.getNamespace(entry.getKey());
                        service.setName(serviceName);
                        service.setNamespaceId(namespaceId);
                        service.setGroupName(Constants.DEFAULT_GROUP);
                        // now validate the service. if failed, exception will be thrown
                        service.setLastModifiedMillis(System.currentTimeMillis());
                        service.recalculateChecksum();
                        listeners.get(KeyBuilder.SERVICE_META_KEY_PREFIX).get(0)
                            .onChange(KeyBuilder.buildServiceMetaKey(namespaceId, serviceName), service);
                    }
                }
            }

            for (Map.Entry<String, Datum<Instances>> entry : datumMap.entrySet()) {

                if (!listeners.containsKey(entry.getKey())) {
                    // Should not happen:
                    Loggers.DISTRO.warn("listener of {} not found.", entry.getKey());
                    continue;
                }

                try {
                    for (RecordListener listener : listeners.get(entry.getKey())) {
                        listener.onChange(entry.getKey(), entry.getValue().value);
                    }
                } catch (Exception e) {
                    Loggers.DISTRO.error("[NACOS-DISTRO] error while execute listener of key: {}", entry.getKey(), e);
                    continue;
                }

                // Update data store if listener executed successfully:
                dataStore.put(entry.getKey(), entry.getValue());
            }
        }
    }

    @Override
    public void listen(String key, RecordListener listener) throws NacosException {
        if (!listeners.containsKey(key)) {
            listeners.put(key, new CopyOnWriteArrayList<>());
        }

        if (listeners.get(key).contains(listener)) {
            return;
        }

        listeners.get(key).add(listener);
    }

    @Override
    public void unlisten(String key, RecordListener listener) throws NacosException {
        if (!listeners.containsKey(key)) {
            return;
        }
        for (RecordListener recordListener : listeners.get(key)) {
            if (recordListener.equals(listener)) {
                listeners.get(key).remove(listener);
                break;
            }
        }
    }

    @Override
    public boolean isAvailable() {
        return isInitialized() || ServerStatus.UP.name().equals(switchDomain.getOverriddenServerStatus());
    }

    public boolean isInitialized() {
        return initialized || !globalConfig.isDataWarmup();
    }

    public class Notifier implements Runnable {

        private ConcurrentHashMap<String, String> services = new ConcurrentHashMap<>(10 * 1024);

        private BlockingQueue<Pair> tasks = new LinkedBlockingQueue<Pair>(1024 * 1024);

        public void addTask(String datumKey, ApplyAction action) {

            if (services.containsKey(datumKey) && action == ApplyAction.CHANGE) {
                return;
            }
            if (action == ApplyAction.CHANGE) {
                services.put(datumKey, StringUtils.EMPTY);
            }
            tasks.add(Pair.with(datumKey, action));
        }

        public int getTaskSize() {
            return tasks.size();
        }

        @Override
        public void run() {
            Loggers.DISTRO.info("distro notifier started");

            while (true) {
                try {

                    Pair pair = tasks.take();

                    if (pair == null) {
                        continue;
                    }

                    String datumKey = (String) pair.getValue0();
                    ApplyAction action = (ApplyAction) pair.getValue1();

                    services.remove(datumKey);

                    int count = 0;

                    if (!listeners.containsKey(datumKey)) {
                        continue;
                    }

                    for (RecordListener listener : listeners.get(datumKey)) {

                        count++;

                        try {
                            if (action == ApplyAction.CHANGE) {
                                listener.onChange(datumKey, dataStore.get(datumKey).value);
                                continue;
                            }

                            if (action == ApplyAction.DELETE) {
                                listener.onDelete(datumKey);
                                continue;
                            }
                        } catch (Throwable e) {
                            Loggers.DISTRO.error("[NACOS-DISTRO] error while notifying listener of key: {}", datumKey, e);
                        }
                    }

                    if (Loggers.DISTRO.isDebugEnabled()) {
                        Loggers.DISTRO.debug("[NACOS-DISTRO] datum change notified, key: {}, listener count: {}, action: {}",
                            datumKey, count, action.name());
                    }
                } catch (Throwable e) {
                    Loggers.DISTRO.error("[NACOS-DISTRO] Error while handling notifying task", e);
                }
            }
        }
    }
}<|MERGE_RESOLUTION|>--- conflicted
+++ resolved
@@ -113,27 +113,6 @@
             } catch (Exception e) {
                 Loggers.DISTRO.error("load data failed.", e);
             }
-<<<<<<< HEAD
-        });
-
-        executor.submit(notifier);
-        GlobalExecutor.submit(loadDataTask);
-    }
-
-    private class LoadDataTask implements Runnable {
-
-        @Override
-        public void run() {
-            try {
-                load();
-                if (!initialized) {
-                    GlobalExecutor.submit(this, globalConfig.getLoadDataRetryDelayMillis());
-                }
-            } catch (Exception e) {
-                Loggers.DISTRO.error("load data failed.", e);
-            }
-=======
->>>>>>> 92fd445a
         }
     }
 
