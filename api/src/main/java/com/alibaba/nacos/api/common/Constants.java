/*
 * Copyright 1999-2018 Alibaba Group Holding Ltd.
 *
 * Licensed under the Apache License, Version 2.0 (the "License");
 * you may not use this file except in compliance with the License.
 * You may obtain a copy of the License at
 *
 *      http://www.apache.org/licenses/LICENSE-2.0
 *
 * Unless required by applicable law or agreed to in writing, software
 * distributed under the License is distributed on an "AS IS" BASIS,
 * WITHOUT WARRANTIES OR CONDITIONS OF ANY KIND, either express or implied.
 * See the License for the specific language governing permissions and
 * limitations under the License.
 */
package com.alibaba.nacos.api.common;

import java.util.concurrent.TimeUnit;

/**
 * Constant
 *
 * @author Nacos
 */
public class Constants {

    public static final String CLIENT_VERSION = "3.0.0";

    public static int DATA_IN_BODY_VERSION = 204;

    public static final String DEFAULT_GROUP = "DEFAULT_GROUP";

    public static final String APPNAME = "AppName";

    public static final String UNKNOWN_APP = "UnknownApp";

    public static final String DEFAULT_DOMAINNAME = "commonconfig.config-host.taobao.com";

    public static final String DAILY_DOMAINNAME = "commonconfig.taobao.net";

    public static final String NULL = "";

    public static final String DATAID = "dataId";

    public static final String GROUP = "group";

    public static final String LAST_MODIFIED = "Last-Modified";

    public static final String ACCEPT_ENCODING = "Accept-Encoding";

    public static final String CONTENT_ENCODING = "Content-Encoding";

    public static final String PROBE_MODIFY_REQUEST = "Listening-Configs";

    public static final String PROBE_MODIFY_RESPONSE = "Probe-Modify-Response";

    public static final String PROBE_MODIFY_RESPONSE_NEW = "Probe-Modify-Response-New";

    public static final String USE_ZIP = "true";

    public static final String CONTENT_MD5 = "Content-MD5";

    public static final String CONFIG_VERSION = "Config-Version";

    public static final String IF_MODIFIED_SINCE = "If-Modified-Since";

    public static final String SPACING_INTERVAL = "client-spacing-interval";

    public static final String BASE_PATH = "/v1/cs";

    public static final String CONFIG_CONTROLLER_PATH = BASE_PATH + "/configs";

    /**
     * second
     */
    public static final int ASYNC_UPDATE_ADDRESS_INTERVAL = 300;

    /**
     * second
     */
    public static final int POLLING_INTERVAL_TIME = 15;

    /**
     * millisecond
     */
    public static final int ONCE_TIMEOUT = 2000;

    /**
     * millisecond
     */
    public static final int SO_TIMEOUT = 60000;

    /**
     * millisecond
     */
    public static final int CONFIG_LONG_POLL_TIMEOUT = 30000;

    /**
     * millisecond
     */
    public static final int MIN_CONFIG_LONG_POLL_TIMEOUT = 10000;

    /**
     * millisecond
     */
    public static final int CONFIG_RETRY_TIME = 2000;

    /**
     * Maximum number of retries
     */
    public static final int MAX_RETRY = 3;

    /**
     * millisecond
     */
    public static final int RECV_WAIT_TIMEOUT = ONCE_TIMEOUT * 5;

    public static final String ENCODE = "UTF-8";

    public static final String MAP_FILE = "map-file.js";

    public static final int FLOW_CONTROL_THRESHOLD = 20;

    public static final int FLOW_CONTROL_SLOT = 10;

    public static final int FLOW_CONTROL_INTERVAL = 1000;

    public static final float DEFAULT_PROTECT_THRESHOLD = 0.0F;

    public static final String LINE_SEPARATOR = Character.toString((char) 1);

    public static final String WORD_SEPARATOR = Character.toString((char) 2);

    public static final String LONGPOLLING_LINE_SEPARATOR = "\r\n";

    public static final String CLIENT_APPNAME_HEADER = "Client-AppName";
    public static final String CLIENT_REQUEST_TS_HEADER = "Client-RequestTS";
    public static final String CLIENT_REQUEST_TOKEN_HEADER = "Client-RequestToken";

    public static final int ATOMIC_MAX_SIZE = 1000;

    public static final String NAMING_INSTANCE_ID_SPLITTER = "#";
    public static final int NAMING_INSTANCE_ID_SEG_COUNT = 4;
    public static final String NAMING_HTTP_HEADER_SPILIER = "\\|";

    public static final String DEFAULT_CLUSTER_NAME = "DEFAULT";

    public static final long DEFAULT_HEART_BEAT_TIMEOUT = TimeUnit.SECONDS.toMillis(15);

    public static final long DEFAULT_IP_DELETE_TIMEOUT = TimeUnit.SECONDS.toMillis(30);

    public static final long DEFAULT_HEART_BEAT_INTERVAL = TimeUnit.SECONDS.toMillis(5);

    public static final String DEFAULT_NAMESPACE_ID = "public";

    public static final boolean DEFAULT_USE_CLOUD_NAMESPACE_PARSING = true;

    public static final int WRITE_REDIRECT_CODE = 307;

    public static final String SERVICE_INFO_SPLITER = "@@";

    public static final String NULL_STRING = "null";

    public static final String NUMBER_PATTERN = "^\\d+$";

<<<<<<< HEAD
=======
    public static final String ANY_PATTERN = ".*";
>>>>>>> 756095db
}<|MERGE_RESOLUTION|>--- conflicted
+++ resolved
@@ -162,9 +162,7 @@
     public static final String NULL_STRING = "null";
 
     public static final String NUMBER_PATTERN = "^\\d+$";
+  
+    public static final String ANY_PATTERN = ".*";
 
-<<<<<<< HEAD
-=======
-    public static final String ANY_PATTERN = ".*";
->>>>>>> 756095db
 }